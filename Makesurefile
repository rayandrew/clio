--- conflicted
+++ resolved
@@ -141,23 +141,14 @@
       --output "data/flashnet/characteristics/calculate/$WINDOW/$NAME"
   touch data/flashnet/characteristics/calculate/$WINDOW/$NAME/done
 
-<<<<<<< HEAD
 @goal flashnet.characteristic.listgenerator @params TYPE NAME WINDOW 
-=======
-@goal flashnet.characteristic.listgenerator @params NAME WINDOW 
-@use_lib
->>>>>>> fcaf5914
   python -m clio.flashnet.cli.characteristic listgenerator\
       "data/flashnet/characteristics/calculate/$WINDOW/$NAME" \
       --type $TYPE \
       --output "data/flashnet/characteristics/list_generator/$TYPE/$WINDOW/$NAME"
 
 @goal flashnet.characteristic.generate @params NAME WINDOW GENERATE_LIST_FILE
-<<<<<<< HEAD
 @use_lib 
-=======
-@use_lib
->>>>>>> fcaf5914
   assert $(is_not_empty $GENERATE_LIST_FILE) "Please provide a GENERATE_LIST_FILE $GENERATE_LIST_FILE"
   python -m clio.flashnet.cli.characteristic generate \
       data/flashnet/characteristics/split/$WINDOW/$NAME/window \
