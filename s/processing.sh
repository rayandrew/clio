
#!/usr/bin/env bash

# ./r s/processing.sh compile_and_get_drifts -o ./output -i ./runs/raw/tencent/characteristic/1063/1m/characteristic.csv -m iops
compile_and_get_drifts() {
    local input_dir output_dir metric
    input_dir=$(parse_opt_req "input:i" "$@")
    output_dir=$(parse_opt_req "output:o" "$@")
    metric=$(parse_opt_req "metric:m" "$@")

    g++ -O3 -std=c++17 ./concept_finder.cpp -o ./bin/finder.out

    ./bin/finder.out $output_dir $input_dir $metric
}

# ./r s/processing.sh plot_drifts -p ./output/iops/data/ -o ./output/iops/plot/
plot_drifts() {
    local plot_data_dir=$(parse_opt_req "plot-data-dir:p" "$@")
    local output_dir=$(parse_opt_req "output:o" "$@")

    export output_dir  # Export the variable to be used by GNU parallel
    find $plot_data_dir -name "*.tsv" | parallel '
        folder_name=$(basename $(dirname {}));
        ./r line_plot --data {} --output $output_dir/$folder_name --y-label "$folder_name-$(basename {})"
    '
}

# labeling + feature engineering
postprocess() {
    local input_file output_path
    input_dir=$(parse_opt_req "input:i" "$@")
    output_dir=$(parse_opt_req "output:o" "$@")

    python -m clio.flashnet.cli.characteristic generate_v2 \
        $input_dir \
        --output $output_dir \
        --relabel
}

<<<<<<< HEAD
replay_list_real_ssd() {
  local range_list data_dir output_dir
  range_list=$(parse_opt_req "range-list:r" "$@")
  data_dir=$(parse_opt_req "data-dir:d" "$@")
  output_dir=$(parse_opt_req "output:o" "$@")

  start_arr=()
  end_arr=()
  type_arr=()
  should_replay_arr=()

  # Loop through the range list (CSV file) and append to the arrays
  while IFS=, read -r start end type should_replay; do
    if [[ "$should_replay" != "y" ]]; then
      continue
    fi
    start_arr+=("$start")
    end_arr+=("$end")
    type_arr+=("$type")
    should_replay_arr+=("$should_replay")
  done < "$range_list"

  # Loop through the arrays and replay
  for i in "${!start_arr[@]}"; do
    start=${start_arr[$i]}
    end=${end_arr[$i]}
    type=${type_arr[$i]}

    echo "Replaying: \n Start: $start, End: $end, Type: $type"
    output_folder="${output_dir}/${type}/${start}_${end}/raw/"
    if [[ -f $output_folder/done ]]; then
      echo "Already replayed $start to $end, skipping"
      continue
    fi
    mkdir -p "$output_folder"

    temp_folder=$(mktemp -d)

    for ind in $(seq $start $end); do
      # echo "Replaying $ind"
      full_item_path="${data_dir}/chunk_${ind}.tar.gz"
      tar -xzf "$full_item_path" -C "$temp_folder"
    done

    trap cleanup SIGINT

    # Loop through all files in the temp folder
    for file in "$temp_folder"/*; do
      ./replay.sh --file "$file" --output-dir "$output_folder" --device /dev/nvme1n1

      if [ $? -eq 130 ]; then
        exit 130
      fi
    done

    touch "$output_folder/done"
    rm -rf "$temp_folder"
  done
}


=======
rescale_data() {
    local input_dir output_dir
    input_dir=$(parse_opt_req "input:i" "$@")
    output_dir=$(parse_opt_req "output:o" "$@")
    metric=$(parse_opt_req "metric:m" "$@")
    multiplier=$(parse_opt_req "multiplier:m" "$@")

    python -m clio.flashnet.cli.characteristic rescale \
        $input_dir \
        $output_dir \
        --metric $metric \
        --multiplier $multiplier
}
>>>>>>> e65b0a01
# +=================+
# |    __main__     |
# +=================+

if [[ "${BASH_SOURCE[0]}" == "${0}" ]]; then
  [[ -z "${CLIO}" ]] && echo "CLIO env is not set" && exit 1
  # shellcheck disable=SC1091
  source "${CLIO}/util.sh"
  dorun "$@"
fi<|MERGE_RESOLUTION|>--- conflicted
+++ resolved
@@ -37,7 +37,6 @@
         --relabel
 }
 
-<<<<<<< HEAD
 replay_list_real_ssd() {
   local range_list data_dir output_dir
   range_list=$(parse_opt_req "range-list:r" "$@")
@@ -99,7 +98,6 @@
 }
 
 
-=======
 rescale_data() {
     local input_dir output_dir
     input_dir=$(parse_opt_req "input:i" "$@")
@@ -113,7 +111,6 @@
         --metric $metric \
         --multiplier $multiplier
 }
->>>>>>> e65b0a01
 # +=================+
 # |    __main__     |
 # +=================+
