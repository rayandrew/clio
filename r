#!/usr/bin/env bash

set -e

export PATH="${PATH}:${CLIO}/bin:${CLIO}/utils"
export GNUPLOT_LIB="${GNUPLOT_LIB}:${CLIO}/utils"

# shellcheck source=util.sh
source util.sh

py() {
  python
}

py_ver() {
  python --version
}

py_loc() {
  which python
}

check_cuda() {
  if ! command -v nvcc &>/dev/null; then
    _log_err "CUDA is not installed"
    return 1
  fi
  echo "CUDA version: $(nvcc --version)"
  python -c "import torch; print(torch.cuda.is_available())"
}

test() {
  echo "$@"
}

test2() {
  local dataset model output_path
  dataset=$(parse_opt "dataset:d" "$@")
  model=$(parse_opt "model:m" "$@")
  output_path=$(parse_opt "output-path:o" "$@")
  echo "dataset: $dataset"
  echo "model: $model"
  echo "output_path: $output_path"
}

test3() {
  local arg
  parse_arg arg "$@"
  for i in "${!arg[@]}"; do
    echo "$i: ${arg[$i]}"
  done
}

test4() {
  local dataset
  dataset=$(parse_opt_req "dataset:d" "$@")
  echo "dataset: $dataset"
}

test5() {
  local force
  force=$(parse_opt_flag "force:f" "$@")
  echo "Force: $force, truthy = $(is_truthy "$force"), falsy = $(is_falsy "$force")"
}


cdf_plot() {
  # _sanity_check_
  local data_dir output
  data_dir=$(parse_opt_req "data:d" "$@")
  output=$(parse_opt_req "output:o" "$@")
  pattern=$(parse_opt_default "pattern:p" "" "$@")
  data_dir=$(canonicalize_path "$data_dir")
  output=$(canonicalize_path "$output")
  parent_output=$(dirname "$output")
  mkdir -p "$parent_output"

  # pushd "$CLIO/trace-utils" >/dev/null
  if [[ -z "$pattern" ]]; then
    log_info "Plotting CDF for $data_dir to $output"
    gnuplot -c plot/cdf.plot "$data_dir" "$output"
  else
    log_info "Plotting CDF for $data_dir to $output with pattern $pattern"
    gnuplot -c plot/cdf.plot "$data_dir" "$output" "$pattern"
  fi
  # change the output extension to png
  png_output="${output%.*}.png"
  gs -dSAFER -dBATCH -dNOPAUSE -dEPSCrop -sDEVICE=png16m -r1000 -sOutputFile="$png_output" "$output"
  # pdf_output="${output%.*}.pdf"
  # gs -dSAFER -dBATCH -dNOPAUSE -dEPSCrop -sDEVICE=pdfwrite -sOutputFile="$pdf_output" "$output"
  # popd >/dev/null
}

cdf_from_replay_data() {
  local data output min max precision
  data=$(parse_opt_req "data:d" "$@")
  output=$(parse_opt_req "output:o" "$@")
  min=$(parse_opt_default "min:m" "0" "$@")
  max=$(parse_opt_default "max:M" "1" "$@")
  precision=$(parse_opt_default "precision:p" "0.0001" "$@")
  data=$(canonicalize_path "$data")
  output=$(canonicalize_path "$output")
  parent_output=$(dirname "$output")
  mkdir -p "$parent_output"
  rm -f "$output"

  log_info "Extracting CDF data from replay directory $data to $output"
  tmp_file=$(mktemp)
  awk -F, '{print $2}' "$data" | sort -n >"$tmp_file"
  dat_output="${output%.*}.dat"
  rm -f "$dat_output"
  awk -v min="$min" -v max="$max" -v precision="$precision" -v output="$dat_output" -f "${CLIO}/utils/cdf.awk" "$tmp_file"
  eps_output="${output%.*}.eps"
  cdf_plot -d "$dat_output" -o "$eps_output"
  rm "$tmp_file"
}

cdf_from_replay_dir() {
  local data output min max precision
  data=$(parse_opt_req "data:d" "$@")
  output=$(parse_opt_req "output:o" "$@")
  min=$(parse_opt_default "min:m" "0" "$@")
  max=$(parse_opt_default "max:M" "1" "$@")
  precision=$(parse_opt_default "precision:p" "0.0001" "$@")
  data=$(canonicalize_path "$data")
  output=$(canonicalize_path "$output")
  parent_output=$(dirname "$output")
  mkdir -p "$parent_output"
  # rm -f "$output"

  log_info "Extracting CDF data from replay directory $data to $output"
  for f in $data/*; do
    if [[ "$f" == *".stats" ]]; then
      continue
    fi
    log_info "Processing $f"
    base_f=$(basename "$f")
    cdf_from_replay_data -d "$f" -o "$output/$base_f" -m "$min" -M "$max" -p "$precision"
  done
  eps_output="$output/cdf.eps"
  cdf_plot -d "$output" -o "$eps_output" -p "*.dat"
}

cdf_concat_from_replay_dir_single() {
  local data_dir output min max precision
  data_dir=$(parse_opt_req "data-dir:d" "$@")
  output=$(parse_opt_req "output:o" "$@")
  title=$(parse_opt_req "title:t" "$@")
  min=$(parse_opt_default "min:m" "0" "$@")
  max=$(parse_opt_default "max:M" "1" "$@")
  precision=$(parse_opt_default "precision:p" "0.0001" "$@")
  data_dir=$(canonicalize_path "$data_dir")
  output=$(canonicalize_path "$output")
  mkdir -p "$output"

  #find done file paths, recursive, not just in this dir
  done_file_paths=$(find "$data_dir" -type f -name "done")
  echo "$done_file_paths"

  for done_file_path in $done_file_paths; do
    # log_info "Extracting CDF data from replay directory $data_dir to $output"
    tmp_file=$(mktemp)
    # get parent of done dir
    parent_dir=$(dirname "$done_file_path")

    find "$data_dir" -type f -name "*.csv" | while read -r file; do
      if [[ -f "$file" ]]; then
        log_info "Processing file: $file"
        awk -F, '{print $2}' "$file" >> "$tmp_file"
      fi
    done
  done

  # Sort the collected data
  sort -n "$tmp_file" -o "$tmp_file"
  
  dat_output="$output/${title}.dat"
  rm -f "$dat_output"
  awk -v min="$min" -v max="$max" -v precision="$precision" -v output="$dat_output" -f "${CLIO}/utils/cdf.awk" "$tmp_file"
  eps_output="$output/${title}.eps"
  cdf_plot -d "$dat_output" -o "$eps_output"
  rm "$tmp_file"
}

cdf_concat_from_replay_dir_glob() {
  local data_dir output min max precision
  data_dir=$(parse_opt_req "data-dir:d" "$@")
  output=$(parse_opt_req "output:o" "$@")
  is_femu=$(parse_opt_flag "femu:f" "$@")
  min=$(parse_opt_default "min:m" "0" "$@")
  max=$(parse_opt_default "max:M" "1" "$@")
  precision=$(parse_opt_default "precision:p" "0.0001" "$@")
  data_dir=$(canonicalize_path "$data_dir")
  output=$(canonicalize_path "$output")
  mkdir -p "$output"

  #find done file paths, recursive, not just in this dir
  done_file_paths=$(find "$data_dir" -type f -name "done")
  echo "$done_file_paths"

  for done_file_path in $done_file_paths; do
    tmp_file=$(mktemp)
    parent_dir=$(dirname "$done_file_path")

    title_type=$(echo "$parent_dir" | grep -oP '(?<=/)(sudden|gradual|recurring|incremental)')
    title_start_end=$(echo "$parent_dir" | grep -oP '\d+_\d+')

    title="$title_type-$title_start_end"

    # if flag is set, else
    echo "$is_femu"
    if [[ "$is_femu" == "1" ]]; then
      title="femu-$title"
    else
      title="realSSD-$title"
    fi


    log_info "Extracting CDF data from replay directory $parent_dir to $output. Title: $title"
<<<<<<< HEAD
    ./r cdf_concat_from_replay_dir_single -d "$parent_dir" -o "$output/$title_type/$title_start_end" -t $title
=======

    ./r cdf_concat_from_replay_dir_single -d "$parent_dir" -o "$output/$title_type/$title_start_end" -t $title --min $min --max $max
>>>>>>> e65b0a01
  done
}

line_plot() {
  # _sanity_check_
  local data_dir output
  data_dir=$(parse_opt_req "data:d" "$@")
  output=$(parse_opt_req "output:o" "$@")
  pattern=$(parse_opt_default "pattern:p" "" "$@")
  y_label=$(parse_opt_default "y-label:y" "" "$@")
  data_dir=$(canonicalize_path "$data_dir")
  output=$(canonicalize_path "$output")

  if [[ -z "$pattern" ]]; then
    basepath=$(basename "$data_dir")
    basepath="${basepath%.*}"
    output_path="$output/$basepath.eps"
    parent_output=$(dirname "$output_path")
    mkdir -p "$parent_output"
    log_info "Plotting CDF for $data_dir to $output_path with y_label=$y_label"
    gnuplot -c plot/line.plot "$data_dir" "$output_path" "$y_label"
    png_output="${output_path%.*}.png"
    gs -dSAFER -dBATCH -dNOPAUSE -dEPSCrop -sDEVICE=png16m -r1000 -sOutputFile="$png_output" "$output_path"
  else
    log_info "Plotting CDF for $data_dir to $output with pattern $pattern"
    for f in $(find "$data_dir" -type f -name "$pattern"); do
      # log_info "Processing $f"
      line_plot --data "$f" --output "$output" --y-label "$y_label"
    done
  fi
}


tmp_split_plot() {
  local start end i
  start=$(parse_opt_req "start:s" "$@")
  end=$(parse_opt_req "end:e" "$@")
  i=$(parse_opt_req "index:i" "$@")

  echo "$i"

  log_info "Running split plot for $start to $end"
  if [[ "$i" == "1" ]]; then
    python sp.py -s "$start" -e "$end" -o ./dat -i 1
    ./r line_plot -d "dat/${start}_${end}.dat" -o ./tmp --y-label "IOPS"
  else
    python sp.py -s "$start" -e "$end" -o ./dat2 -i 2
    ./r line_plot -d "dat2/${start}_${end}.dat" -o ./tmp2 --y-label "IOPS"
  fi
  # python sp.py -s "$start" -e "$end" -o ./dat
  # ./r line_plot -d "dat/${start}_${end}.dat" -o ./tmp --y-label "IOPS"

  #   python sp.py -s "$start" -e "$end" -o ./dat2
  # ./r line_plot -d "dat2/${start}_${end}.dat" -o ./tmp2 --y-label "IOPS"
}

# +=================+
# |    __main__     |
# +=================+

dorun "$@"
<|MERGE_RESOLUTION|>--- conflicted
+++ resolved
@@ -217,12 +217,8 @@
 
 
     log_info "Extracting CDF data from replay directory $parent_dir to $output. Title: $title"
-<<<<<<< HEAD
-    ./r cdf_concat_from_replay_dir_single -d "$parent_dir" -o "$output/$title_type/$title_start_end" -t $title
-=======
 
     ./r cdf_concat_from_replay_dir_single -d "$parent_dir" -o "$output/$title_type/$title_start_end" -t $title --min $min --max $max
->>>>>>> e65b0a01
   done
 }
 
