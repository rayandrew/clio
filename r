#!/usr/bin/env bash

set -e

export PATH="${PATH}:${CLIO}/bin:${CLIO}/utils"
export GNUPLOT_LIB="${GNUPLOT_LIB}:${CLIO}/utils"

# shellcheck source=util.sh
source util.sh

py() {
  python
}

py_ver() {
  python --version
}

py_loc() {
  which python
}

check_cuda() {
  if ! command -v nvcc &>/dev/null; then
    _log_err "CUDA is not installed"
    return 1
  fi
  echo "CUDA version: $(nvcc --version)"
  python -c "import torch; print(torch.cuda.is_available())"
}

test() {
  echo "$@"
}

test2() {
  local dataset model output_path
  dataset=$(parse_opt "dataset:d" "$@")
  model=$(parse_opt "model:m" "$@")
  output_path=$(parse_opt "output-path:o" "$@")
  echo "dataset: $dataset"
  echo "model: $model"
  echo "output_path: $output_path"
}

test3() {
  local arg
  parse_arg arg "$@"
  for i in "${!arg[@]}"; do
    echo "$i: ${arg[$i]}"
  done
}

test4() {
  local dataset
  dataset=$(parse_opt_req "dataset:d" "$@")
  echo "dataset: $dataset"
}

test5() {
  local force
  force=$(parse_opt_flag "force:f" "$@")
  echo "Force: $force, truthy = $(is_truthy "$force"), falsy = $(is_falsy "$force")"
}


cdf_plot() {
  # _sanity_check_
  local data_dir output
  data_dir=$(parse_opt_req "data:d" "$@")
  output=$(parse_opt_req "output:o" "$@")
  pattern=$(parse_opt_default "pattern:p" "" "$@")
  data_dir=$(canonicalize_path "$data_dir")
  output=$(canonicalize_path "$output")
  parent_output=$(dirname "$output")
  mkdir -p "$parent_output"

  # pushd "$CLIO/trace-utils" >/dev/null
  if [[ -z "$pattern" ]]; then
    log_info "Plotting CDF for $data_dir to $output"
    gnuplot -c plot/cdf.plot "$data_dir" "$output"
  else
    log_info "Plotting CDF for $data_dir to $output with pattern $pattern"
    gnuplot -c plot/cdf.plot "$data_dir" "$output" "$pattern"
  fi
  # change the output extension to png
  png_output="${output%.*}.png"
  gs -dSAFER -dBATCH -dNOPAUSE -dEPSCrop -sDEVICE=png16m -r1000 -sOutputFile="$png_output" "$output"
  # pdf_output="${output%.*}.pdf"
  # gs -dSAFER -dBATCH -dNOPAUSE -dEPSCrop -sDEVICE=pdfwrite -sOutputFile="$pdf_output" "$output"
  # popd >/dev/null
}

cdf_from_replay_data() {
  local data output min max precision
  data=$(parse_opt_req "data:d" "$@")
  output=$(parse_opt_req "output:o" "$@")
  min=$(parse_opt_default "min:m" "0" "$@")
  max=$(parse_opt_default "max:M" "1" "$@")
  precision=$(parse_opt_default "precision:p" "0.0001" "$@")
  data=$(canonicalize_path "$data")
  output=$(canonicalize_path "$output")
  parent_output=$(dirname "$output")
  mkdir -p "$parent_output"
  rm -f "$output"

  log_info "Extracting CDF data from replay directory $data to $output"
  tmp_file=$(mktemp)
  awk -F, '{print $2}' "$data" | sort -n >"$tmp_file"
  dat_output="${output%.*}.dat"
  rm -f "$dat_output"
  awk -v min="$min" -v max="$max" -v precision="$precision" -v output="$dat_output" -f "${CLIO}/utils/cdf.awk" "$tmp_file"
  eps_output="${output%.*}.eps"
  cdf_plot -d "$dat_output" -o "$eps_output"
  rm "$tmp_file"
}

cdf_from_replay_dir() {
  local data output min max precision
  data=$(parse_opt_req "data:d" "$@")
  output=$(parse_opt_req "output:o" "$@")
  min=$(parse_opt_default "min:m" "0" "$@")
  max=$(parse_opt_default "max:M" "1" "$@")
  precision=$(parse_opt_default "precision:p" "0.0001" "$@")
  data=$(canonicalize_path "$data")
  output=$(canonicalize_path "$output")
  parent_output=$(dirname "$output")
  mkdir -p "$parent_output"
  # rm -f "$output"

  log_info "Extracting CDF data from replay directory $data to $output"
  for f in $data/*; do
    if [[ "$f" == *".stats" ]]; then
      continue
    fi
    log_info "Processing $f"
    base_f=$(basename "$f")
    cdf_from_replay_data -d "$f" -o "$output/$base_f" -m "$min" -M "$max" -p "$precision"
  done
  eps_output="$output/cdf.eps"
  cdf_plot -d "$output" -o "$eps_output" -p "*.dat"
}

cdf_concat_from_replay_dir_single() {
  local data_dir output min max precision
  data_dir=$(parse_opt_req "data-dir:d" "$@")
  output=$(parse_opt_req "output:o" "$@")
  title=$(parse_opt_req "title:t" "$@")
  min=$(parse_opt_default "min:m" "0" "$@")
  max=$(parse_opt_default "max:M" "1" "$@")
  precision=$(parse_opt_default "precision:p" "0.0001" "$@")
  data_dir=$(canonicalize_path "$data_dir")
  output=$(canonicalize_path "$output")
  mkdir -p "$output"

  #find done file paths, recursive, not just in this dir
  done_file_paths=$(find "$data_dir" -type f -name "done")
  echo "$done_file_paths"

  for done_file_path in $done_file_paths; do
    # log_info "Extracting CDF data from replay directory $data_dir to $output"
    tmp_file=$(mktemp)
    # get parent of done dir
    parent_dir=$(dirname "$done_file_path")

    find "$data_dir" -type f -name "*.csv" | while read -r file; do
      if [[ -f "$file" ]]; then
        log_info "Processing file: $file"
        awk -F, '{print $2}' "$file" >> "$tmp_file"
      fi
    done
  done

  # Sort the collected data
  sort -n "$tmp_file" -o "$tmp_file"
  
  dat_output="$output/${title}.dat"
  rm -f "$dat_output"
  awk -v min="$min" -v max="$max" -v precision="$precision" -v output="$dat_output" -f "${CLIO}/utils/cdf.awk" "$tmp_file"
  eps_output="$output/${title}.eps"
  cdf_plot -d "$dat_output" -o "$eps_output"
  rm "$tmp_file"
}

cdf_concat_from_replay_dir_glob() {
  local data_dir output min max precision
  data_dir=$(parse_opt_req "data-dir:d" "$@")
  output=$(parse_opt_req "output:o" "$@")
  is_femu=$(parse_opt_flag "femu:f" "$@")
  min=$(parse_opt_default "min:m" "0" "$@")
  max=$(parse_opt_default "max:M" "1" "$@")
  precision=$(parse_opt_default "precision:p" "0.0001" "$@")
  data_dir=$(canonicalize_path "$data_dir")
  output=$(canonicalize_path "$output")
  mkdir -p "$output"

  #find done file paths, recursive, not just in this dir
  done_file_paths=$(find "$data_dir" -type f -name "done")
  echo "$done_file_paths"

  for done_file_path in $done_file_paths; do
    tmp_file=$(mktemp)
    parent_dir=$(dirname "$done_file_path")

<<<<<<< HEAD
    title_type=$(echo "$parent_dir" | grep -oP '(?<=/)(0\.5|1\.5|sudden)' || true)
=======
    title_type=$(echo "$parent_dir" | grep -oP '(?<=/)(0\.5|1\.5|sudden|gradual|incremental|recurring)' || true)
>>>>>>> 5674242a
    if [[ -z "$title_type" ]]; then
      echo "Title type not found"
      continue
    fi
    title_start_end=$(echo "$parent_dir" | grep -oP '\d+_\d+')

    title="$title_type-$title_start_end"

    # if flag is set, else
    echo "$is_femu"
    if [[ "$is_femu" == "1" ]]; then
      title="femu-$title"
    else
      title="realSSD-$title"
    fi


    log_info "Extracting CDF data from replay directory $parent_dir to $output. Title: $title"

    ./r cdf_concat_from_replay_dir_single -d "$parent_dir" -o "$output/$title_type/$title_start_end" -t $title --min $min --max $max
  done
}

line_plot() {
  # _sanity_check_
  local data_dir output
  data_dir=$(parse_opt_req "data:d" "$@")
  output=$(parse_opt_req "output:o" "$@")
  pattern=$(parse_opt_default "pattern:p" "" "$@")
  y_label=$(parse_opt_default "y-label:y" "" "$@")
  data_dir=$(canonicalize_path "$data_dir")
  output=$(canonicalize_path "$output")

  if [[ -z "$pattern" ]]; then
    basepath=$(basename "$data_dir")
    basepath="${basepath%.*}"
    output_path="$output/$basepath.eps"
    parent_output=$(dirname "$output_path")
    mkdir -p "$parent_output"
    log_info "Plotting CDF for $data_dir to $output_path with y_label=$y_label"
    gnuplot -c plot/line.plot "$data_dir" "$output_path" "$y_label"
    png_output="${output_path%.*}.png"
    gs -dSAFER -dBATCH -dNOPAUSE -dEPSCrop -sDEVICE=png16m -r1000 -sOutputFile="$png_output" "$output_path"
  else
    log_info "Plotting CDF for $data_dir to $output with pattern $pattern"
    for f in $(find "$data_dir" -type f -name "$pattern"); do
      # log_info "Processing $f"
      line_plot --data "$f" --output "$output" --y-label "$y_label"
    done
  fi
}
# ./r line_plot_selected_drift --range-list ./runs/exp/tencent/1063/1m/iops/selected_drifts.csv --char ./runs/raw/tencent/characteristic/1063/1m/characteristic.csv --output ./runs/raw/tencent/1063/1m/iops/line_plot_selected`
line_plot_selected_drift() {
  local range_list char output
  range_list=$(parse_opt_req "range-list:r" "$@")
  char=$(parse_opt_req "char:c" "$@")
  output=$(parse_opt_req "output:o" "$@")
  metric=$(parse_opt_default "metric:m" "iops" "$@")
  range_list=$(canonicalize_path "$range_list")
  char=$(canonicalize_path "$char")
  output=$(canonicalize_path "$output")
  mkdir -p "$output"

  python -m clio.flashnet.cli.characteristic generate_plot_range \
    "$range_list" "$char" "$output" --metric "$metric"
}


tmp_split_plot() {
  local start end i
  start=$(parse_opt_req "start:s" "$@")
  end=$(parse_opt_req "end:e" "$@")
  i=$(parse_opt_req "index:i" "$@")

  echo "$i"

  log_info "Running split plot for $start to $end"
  if [[ "$i" == "1" ]]; then
    python sp.py -s "$start" -e "$end" -o ./dat -i 1
    ./r line_plot -d "dat/${start}_${end}.dat" -o ./tmp --y-label "IOPS"
  else
    python sp.py -s "$start" -e "$end" -o ./dat2 -i 2
    ./r line_plot -d "dat2/${start}_${end}.dat" -o ./tmp2 --y-label "IOPS"
  fi
  # python sp.py -s "$start" -e "$end" -o ./dat
  # ./r line_plot -d "dat/${start}_${end}.dat" -o ./tmp --y-label "IOPS"

  #   python sp.py -s "$start" -e "$end" -o ./dat2
  # ./r line_plot -d "dat2/${start}_${end}.dat" -o ./tmp2 --y-label "IOPS"
}

regenerate_characteristic_glob() {
  local data_dir output
  #./r regenerate_characteristic_glob --data-dir runs/exp/tencent/1063/1m/iops/replayed --output ./char_replayed_full
  # /replayed folder
  data_dir=$(parse_opt_req "data-dir:d" "$@")
  output=$(parse_opt_req "output:o" "$@")

  raw_dir=$(find "$data_dir" -type d -name "raw")

  for raw in $raw_dir; do
    echo "Processing raw: $raw"

    drift_type=$(echo "$raw" | grep -oP '(?<=replayed/)(gradual|incremental|sudden|recurring)')
    start_end=$(echo "$raw" | grep -oP '\d+_\d+')

    if [[ -f "$output/$drift_type/$start_end/done" ]]; then
      echo "Already processed, skipping"
      continue
    fi

    echo "Drift type: $drift_type"
    echo "Start end: $start_end"
    

    python3 -m clio.flashnet.cli.characteristic characteristic \
    "$raw" \
    --output "$output/$drift_type/$start_end"

    touch "$output/$drift_type/$start_end/done"
  done

  python3 -m clio.flashnet.cli.characteristic generate_plot_spider \
  "$output" \
  "$output/plots"  
  # python3 -m clio.flashnet.cli.characteristic generate_plot_spider "./char_full" "./char_full/plots"  
}


tmp_split_plot() {
  local start end i
  start=$(parse_opt_req "start:s" "$@")
  end=$(parse_opt_req "end:e" "$@")
  i=$(parse_opt_req "index:i" "$@")

  echo "$i"

  log_info "Running split plot for $start to $end"
  if [[ "$i" == "1" ]]; then
    python sp.py -s "$start" -e "$end" -o ./dat -i 1
    ./r line_plot -d "dat/${start}_${end}.dat" -o ./tmp --y-label "IOPS"
  else
    python sp.py -s "$start" -e "$end" -o ./dat2 -i 2
    ./r line_plot -d "dat2/${start}_${end}.dat" -o ./tmp2 --y-label "IOPS"
  fi
  # python sp.py -s "$start" -e "$end" -o ./dat
  # ./r line_plot -d "dat/${start}_${end}.dat" -o ./tmp --y-label "IOPS"

  #   python sp.py -s "$start" -e "$end" -o ./dat2
  # ./r line_plot -d "dat2/${start}_${end}.dat" -o ./tmp2 --y-label "IOPS"
}

# +=================+
# |    __main__     |
# +=================+

dorun "${@@Q}"
<|MERGE_RESOLUTION|>--- conflicted
+++ resolved
@@ -202,11 +202,7 @@
     tmp_file=$(mktemp)
     parent_dir=$(dirname "$done_file_path")
 
-<<<<<<< HEAD
-    title_type=$(echo "$parent_dir" | grep -oP '(?<=/)(0\.5|1\.5|sudden)' || true)
-=======
     title_type=$(echo "$parent_dir" | grep -oP '(?<=/)(0\.5|1\.5|sudden|gradual|incremental|recurring)' || true)
->>>>>>> 5674242a
     if [[ -z "$title_type" ]]; then
       echo "Title type not found"
       continue
