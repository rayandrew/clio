import shutil
from pathlib import Path
from typing import Annotated

import pandas as pd

import torch

import shortuuid as suid
import typer

import clio.flashnet.training.simple as flashnet_simple
from clio.flashnet.confidence import get_confidence_cases
from clio.flashnet.constants import FEATURE_COLUMNS
from clio.flashnet.entropy import get_entropy_result
from clio.flashnet.eval import PredictionResults, flashnet_evaluate
from clio.flashnet.uncertainty import get_uncertainty_result

from clio.utils.cpu_usage import CPUUsage
from clio.utils.dataframe import append_to_df
from clio.utils.general import ratio_to_percentage_str, torch_set_seed
from clio.utils.indented_file import IndentedFile
from clio.utils.logging import LogLevel, log_global_setup
from clio.utils.path import rmdir
from clio.utils.timer import Timer, default_timer
from clio.utils.trace_pd import trace_get_dataset_paths

app = typer.Typer(name="Exp -- Single -- Retrain -- All Window Data")


@app.command()
def exp_all_window_data(
    data_dir: Annotated[
        Path, typer.Argument(help="The test data directory to use for prediction", exists=True, file_okay=False, dir_okay=True, resolve_path=True)
    ],
    output: Annotated[Path, typer.Option(help="The output path to write the results to")],
    # window_size: Annotated[str, typer.Option(help="The window size to use for prediction (in minute(s))", show_default=True)] = "10",
    log_level: Annotated[LogLevel, typer.Option(help="The log level to use")] = LogLevel.INFO,
    profile_name: Annotated[str, typer.Option(help="The profile name to use for prediction", show_default=True)] = "profile_v1",
    feat_name: Annotated[str, typer.Option(help="The feature name to use for prediction", show_default=True)] = "feat_v6_ts",
    learning_rate: Annotated[float, typer.Option(help="The learning rate to use for training", show_default=True)] = 0.0001,
    epochs: Annotated[int, typer.Option(help="The number of epochs to use for training", show_default=True)] = 20,
    batch_size: Annotated[int, typer.Option(help="The batch size to use for training", show_default=True)] = 32,
    prediction_batch_size: Annotated[int, typer.Option(help="The batch size to use for prediction", show_default=True)] = -1,
    # duration: Annotated[str, typer.Option(help="The duration to use for prediction (in minute(s))", show_default=True)] = "-1",
    seed: Annotated[int, typer.Option(help="The seed to use for random number generation", show_default=True)] = 3003,
    cuda: Annotated[int, typer.Option(help="Use CUDA for training and prediction", show_default=True)] = 0,
    threshold: Annotated[float, typer.Option(help="The threshold to use for prediction", show_default=True)] = 0.5,
    eval_confidence_threshold: Annotated[float, typer.Option(help="The confidence threshold to for evaluation", show_default=True)] = 0.1,
    drop_rate: Annotated[float, typer.Option(help="The drop rate to use for training", show_default=True)] = 0.0,
    use_eval_dropout: Annotated[bool, typer.Option(help="Use dropout for evaluation", show_default=True)] = False,
):
    args = locals()

    global_start_time = default_timer()

    output.mkdir(parents=True, exist_ok=True)
    log = log_global_setup(output / "log.txt", level=log_level)

    # window_size = parse_time(window_size)
    # duration = parse_time(duration)

    log.info("Args", tab=0)
    for arg in args:
        log.info("%s: %s", arg, args[arg], tab=1)

    data_paths = trace_get_dataset_paths(
        data_dir, profile_name=profile_name, feat_name=feat_name, readonly_data=True, sort_fn=lambda x: int(x.name.split(".")[0])
    )
    if len(data_paths) == 0:
        raise ValueError(f"No dataset found in {data_dir}")

    if prediction_batch_size < 0:
        prediction_batch_size = batch_size

    ###########################################################################
    # PIPELINE
    ###########################################################################

    trace_dict_path = data_dir / "trace_dict.json"
    if trace_dict_path.exists():
        # copy to output
        trace_dict_output_path = output / "trace_dict.json"
        shutil.copy(trace_dict_path, trace_dict_output_path)

    results = pd.DataFrame()

    #######################
    ## PREDICTION WINDOW ##
    #######################

    torch_set_seed(seed)
    device = torch.device(f"cuda:{cuda}" if torch.cuda.is_available() and cuda >= 0 else "cpu")

    base_model_dir = output / "models"
    # NOTE: Remove the base model directory if it exists
    rmdir(base_model_dir)
    base_model_dir.mkdir(parents=True, exist_ok=True)

    ifile = IndentedFile(output / "stats.txt")
    current_group_key = suid.uuid()
    model: torch.nn.Module | torch.ScriptModule | None = None
    model_path: Path | str = ""
    prediction_results: PredictionResults = PredictionResults()

    for i, data_path in enumerate(data_paths):
        log.info("Processing dataset: %s", data_path, tab=1)
        data = pd.read_csv(data_path)
        log.info("Length of data: %s", len(data), tab=2)
        if i == 0:
            log.info("Training", tab=1)

            train_cpu_usage = CPUUsage()
            model_id = suid.uuid()
            train_cpu_usage.update()
            model_dir = base_model_dir / model_id
            model_dir.mkdir(parents=True, exist_ok=True)
            model_path = model_dir / "model.pt"

            with Timer(name="Pipeline -- Initial Model Training -- Window %d" % i) as timer:
                train_result = flashnet_simple.flashnet_train(
                    model_path=model_path,
                    dataset=data,
                    retrain=False,
                    batch_size=batch_size,
                    prediction_batch_size=prediction_batch_size,
                    lr=learning_rate,
                    epochs=epochs,
                    norm_mean=None,
                    norm_std=None,
                    n_data=None,
                    device=device,
                    drop_rate=drop_rate,
                    use_eval_dropout=use_eval_dropout,
                )
            train_cpu_usage.update()
            log.info("Pipeline Initial Model")
            log.info("Elapsed time: %s", timer.elapsed, tab=2)
            log.info("CPU Usage: %s", train_cpu_usage.result, tab=2)
            log.info("AUC: %s", train_result.auc, tab=2)
            # log.info("Train Result: %s", train_result, tab=2)

            assert len(data) == train_result.num_io, "sanity check, number of data should be the same as the number of input/output"

            prediction_results.append(train_result.prediction_result)

            confidence_result = get_confidence_cases(
                labels=train_result.labels,
                predictions=train_result.predictions,
                probabilities=train_result.probabilities,
                threshold=threshold,
                confidence_threshold=eval_confidence_threshold,
            )
            uncertainty_result = get_uncertainty_result(
                labels=train_result.labels, predictions=train_result.predictions, probabilities=train_result.probabilities
            )
            entropy_result = get_entropy_result(labels=train_result.labels, predictions=train_result.predictions, probabilities=train_result.probabilities)

            # -- Confidence
            log.info("Confidence", tab=2)
            log.info("Best Case: %s", ratio_to_percentage_str(confidence_result.best_case_ratio), tab=3)
            log.info("Worst Case: %s", ratio_to_percentage_str(confidence_result.worst_case_ratio), tab=3)
            log.info("Clueless Case: %s", ratio_to_percentage_str(confidence_result.clueless_case_ratio), tab=3)
            log.info("Lucky Case: %s", ratio_to_percentage_str(confidence_result.lucky_case_ratio), tab=3)
            # -- Uncertainty
            log.info("Uncertainty", tab=2)
            log.info("Mean: %s", uncertainty_result.statistic.avg, tab=3)
            log.info("Median: %s", uncertainty_result.statistic.median, tab=3)
            log.info("P90: %s", uncertainty_result.statistic.p90, tab=3)
            # -- Entropy
            log.info("Entropy", tab=2)
            log.info("Mean: %s", entropy_result.statistic.avg, tab=3)
            log.info("Median: %s", entropy_result.statistic.median, tab=3)
            log.info("P90: %s", entropy_result.statistic.p90, tab=3)

            results = append_to_df(
                df=results,
                data={
                    **train_result.eval_dict(),
                    "num_io": len(data),
                    "num_reject": len(data[data["reject"] == 1]),
                    "elapsed_time": timer.elapsed,
                    "train_data_size": len(data),
                    "train_time": train_result.train_time,
                    "prediction_time": train_result.prediction_time,
                    "type": "window",
                    "window_id": i,
                    "cpu_usage": train_cpu_usage.result,
                    "model_selection_time": 0.0,
                    "group": current_group_key,
                    "dataset": data_path.name,
                    **confidence_result.as_dict(),
                    **uncertainty_result.as_dict(),
                    **entropy_result.as_dict(),
                },
            )

            assert train_result.model_path == model_path, "sanity check, model path should be the same as the initial model path"
            # model = flashnet_simple.load_model(model_path, device=device)
            model_path = train_result.model_path
            model = flashnet_simple.load_model(model_path, device=device)

            with ifile.section("Window 0"):
                with ifile.section("Evaluation"):
                    train_result.to_indented_file(ifile)
                with ifile.section("Confidence Analysis"):
                    confidence_result.to_indented_file(ifile)

            continue

        #######################
        ## PREDICTION WINDOW ##
        #######################

        log.info("Predicting %s", data_path, tab=1)

        with Timer(name="Pipeline -- Window %s" % i) as window_timer:
            #######################
            ##     PREDICTION    ##
            #######################

            predict_cpu_usage = CPUUsage()
            predict_cpu_usage.update()
            with Timer(name="Pipeline -- Prediction -- Window %s" % i) as pred_timer:
                prediction_result = flashnet_simple.flashnet_predict(
                    model=model, dataset=data, device=device, batch_size=prediction_batch_size, threshold=threshold, use_eval_dropout=use_eval_dropout
                )
            predict_cpu_usage.update()
            prediction_time = pred_timer.elapsed
            log.info("Prediction", tab=2)
            log.info("Time elapsed: %s", prediction_time, tab=3)
            log.info("CPU Usage: %s", predict_cpu_usage.result, tab=3)
            prediction_results.append(prediction_result)

            #######################
            ##   ASSESS QUALITY  ##
            #######################

            confidence_result = get_confidence_cases(
                labels=prediction_result.labels,
                predictions=prediction_result.predictions,
                probabilities=prediction_result.probabilities,
                confidence_threshold=eval_confidence_threshold,
                threshold=threshold,
            )
            uncertainty_result = get_uncertainty_result(
                labels=prediction_result.labels, predictions=prediction_result.predictions, probabilities=prediction_result.probabilities
            )
            entropy_result = get_entropy_result(
                labels=prediction_result.labels, predictions=prediction_result.predictions, probabilities=prediction_result.probabilities
            )

            # -- Confidence
            log.info("Confidence", tab=2)
            log.info("Best Case: %s", ratio_to_percentage_str(confidence_result.best_case_ratio), tab=3)
            log.info("Worst Case: %s", ratio_to_percentage_str(confidence_result.worst_case_ratio), tab=3)
            log.info("Clueless Case: %s", ratio_to_percentage_str(confidence_result.clueless_case_ratio), tab=3)
            log.info("Lucky Case: %s", ratio_to_percentage_str(confidence_result.lucky_case_ratio), tab=3)
            # -- Uncertainty
            log.info("Uncertainty", tab=2)
            log.info("Mean: %s", uncertainty_result.statistic.avg, tab=3)
            log.info("Median: %s", uncertainty_result.statistic.median, tab=3)
            log.info("P90: %s", uncertainty_result.statistic.p90, tab=3)
            # -- Entropy
            log.info("Entropy", tab=2)
            log.info("Mean: %s", entropy_result.statistic.avg, tab=3)
            log.info("Median: %s", entropy_result.statistic.median, tab=3)
            log.info("P90: %s", entropy_result.statistic.p90, tab=3)

            #######################
            ##     EVALUATION    ##
            #######################

            eval_cpu_usage = CPUUsage()
            eval_cpu_usage.update()
            with Timer(name="Pipeline -- Evaluation -- Window %s" % i) as eval_timer:
                eval_result = flashnet_evaluate(
                    labels=prediction_result.labels,
                    predictions=prediction_result.predictions,
                    probabilities=prediction_result.probabilities,
                )
            eval_cpu_usage.update()
            log.info("Evaluation", tab=2)
            log.info("Data", tab=3)
            log.info("Total: %s", len(data), tab=4)
            log.info("Num Reject: %s", len(data[data["reject"] == 1]), tab=4)
            log.info("Num Accept: %s", len(data[data["reject"] == 0]), tab=4)
            log.info("Accuracy: %s", eval_result.accuracy, tab=3)
            log.info("AUC: %s", eval_result.auc, tab=3)
            log.info("Time elapsed: %s", eval_timer.elapsed, tab=3)
            log.info("CPU Usage: %s", eval_cpu_usage.result, tab=3)

            with ifile.section(f"Window {i}"):
                with ifile.section("Evaluation"):
                    with ifile.section("Model Performance"):
                        eval_result.to_indented_file(ifile)
                    with ifile.section("Confidence Analysis"):
                        confidence_result.to_indented_file(ifile)

        #######################
        ##   RETRAIN MODEL   ##
        #######################

<<<<<<< HEAD
        # readonly data less than 1000, skip it
        if len(data) < 1000:
            continue
=======
>>>>>>> 5674242a

        log.info("Retrain", tab=1)

        retrain_cpu_usage = CPUUsage()
        
        if (len(data) > 1000):
            with Timer(name="Pipeline -- Retrain -- Window %d" % i) as timer:
                retrain_result = flashnet_simple.flashnet_train(
                    model_path=model_path,
                    dataset=data,
                    retrain=True,
                    batch_size=batch_size,
                    prediction_batch_size=prediction_batch_size,
                    lr=learning_rate,
                    epochs=epochs,
                    norm_mean=None,
                    norm_std=None,
                    n_data=None,
                    device=device,
                    drop_rate=drop_rate,
                    use_eval_dropout=use_eval_dropout,
                )

            retrain_cpu_usage.update()
            log.info("Pipeline Initial Model")
            log.info("Elapsed time: %s", timer.elapsed, tab=2)
            log.info("CPU Usage: %s", retrain_cpu_usage.result, tab=2)
            log.info("AUC: %s", retrain_result.auc, tab=2)

            assert len(data) == retrain_result.num_io, "sanity check, number of data should be the same as the number of input/output"

            model_path = retrain_result.model_path
            model = flashnet_simple.load_model(model_path, device=device)
        else:
            log.info("No retrain needed, data too small", tab=2)

        #######################
        ##    SAVE RESULTS   ##
        #######################

        results = append_to_df(
            df=results,
            data={
                **eval_result.as_dict(),
                "num_io": len(data),
                "num_reject": len(data[data["reject"] == 1]),
                "elapsed_time": window_timer.elapsed + retrain_result.train_time,
                "train_time": retrain_result.train_time,
                "train_data_size": len(data),
                "prediction_time": pred_timer.elapsed,
                "type": "window",
                "window_id": i,
                "cpu_usage": predict_cpu_usage.result,
                "model_selection_time": 0.0,
                "group": current_group_key,
                "dataset": data_path.name,
                **confidence_result.as_dict(),
                **uncertainty_result.as_dict(),
                **entropy_result.as_dict(),
            },
        )

        if i % 4 == 0:
            results.to_csv(output / "results.csv", index=False)
            prediction_results.to_msgpack(output / "prediction_results.msgpack")
            ifile.flush()

    results.to_csv(output / "results.csv", index=False)
    prediction_results.to_msgpack(output / "prediction_results.msgpack")
    ifile.close()

    global_end_time = default_timer()
    log.info("Total elapsed time: %s s", global_end_time - global_start_time, tab=0)


if __name__ == "__main__":
    app()<|MERGE_RESOLUTION|>--- conflicted
+++ resolved
@@ -301,12 +301,6 @@
         ##   RETRAIN MODEL   ##
         #######################
 
-<<<<<<< HEAD
-        # readonly data less than 1000, skip it
-        if len(data) < 1000:
-            continue
-=======
->>>>>>> 5674242a
 
         log.info("Retrain", tab=1)
 
