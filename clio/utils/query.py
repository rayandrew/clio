--- conflicted
+++ resolved
@@ -10,12 +10,8 @@
 
 def setup_query_model():
     model = base_eval_model.clone()
-<<<<<<< HEAD
-    model.nodes += ["Call", "Attribute", "List"]
-=======
     model.nodes += ["Call", "Attribute", "List", "ListComp", "comprehension", "Store", "JoinedStr", "FormattedValue", "keyword"]
     model.attributes += ["name"]
->>>>>>> 4d097e53
     model.allowed_functions += [
         "len",
         "sorted",
@@ -25,10 +21,7 @@
     model.imported_functions["minutes"] = minutes
     model.imported_functions["is_substr_in_list"] = is_substr_in_list
     model.imported_functions["is_substr_list_in_str"] = is_substr_list_in_str
-<<<<<<< HEAD
-=======
     model.imported_functions["select_contiguous_chunks"] = select_contiguous_chunks
->>>>>>> 4d097e53
     return model
 
 
@@ -78,8 +71,6 @@
     return any(substring in string for substring in substring_list)
 
 
-<<<<<<< HEAD
-=======
 def select_contiguous_chunks(
     n_chunks: int,
     chunk: str,
@@ -93,5 +84,4 @@
     return any(c in chunk for c in chunks)
 
 
->>>>>>> 4d097e53
 __all__ = ["setup_query_model", "Query", "QueryValidationException", "QueryCompilationException", "QueryExecutionException", "get_query"]