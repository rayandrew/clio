--- conflicted
+++ resolved
@@ -157,15 +157,9 @@
                 io_size=int(row[MAP_DICT["io_size"]]),
                 read=int(row[MAP_DICT["op_name"]]) in GET_OPS,
             )
-<<<<<<< HEAD
             writer.write(entry)
     writer.close()
     file_raw.close()
-=======
->>>>>>> 5db5b375
-
-            writer.write(entry)
-    writer.close()
 
 
 if __name__ == "__main__":
