# CLIO

## Environment

Add this line in your `.zshrc/.bashrc` or other shell-compatible config

```bash
export CLIO=/path/to/this/repository
```

### Dependencies

- [Micromamba](https://mamba.readthedocs.io/en/latest/installation/micromamba-installation.html) (Conda also works)
- Latex (for generating PDFs and combining plots)

### Installation

```bash
micromamba env create --name clio --file env.yaml
```

### Activation

```bash
micromamba activate clio
```

### Documents

- [Trace Editor](./docs/trace-editor.md)


### gnuplot

```bash
sudo apt-get install gnuplot-qt ghostscript parallel
```

### direnv
<<<<<<< HEAD

Download direnv https://direnv.net/docs/installation.html.

### Getting started

[TODO] configurable windows, currently only tested on 1m windows only, currently working on variable window period

0. Setup FEMU, an SSD emulator. Run the following commands.
- ./r s/femu setup
- ./r s/femu compile
- ./r s/femu download_image
- ./r s/femu spawn
- ./r s/femu post_vm_setup -> Disable sudo user password, login to VM. See prompt
- ./r s/femu prepare_replayer

=======
Download direnv https://direnv.net/docs/installation.html.

### Getting started
[TODO] configurable windows, currently only tested on 1m windows only, currently working on variable window period

0. Setup FEMU, an SSD emulator. Run the following commands.
- ./r s/femu setup
- ./r s/femu compile
- ./r s/femu download_image
- ./r s/femu spawn
- ./r s/femu post_vm_setup -> Disable sudo user password, login to VM. See prompt
- ./r s/femu prepare_replayer

>>>>>>> 5674242a
1. Download /runs folder from chameleon UC object store. First, get your swift credentials by following the guide below https://chameleoncloud.readthedocs.io/en/latest/technical/cli.html#cli-rc-script. You will then have a file containing the needed credentials to execute this
```bash
swift --os-auth-type v3applicationcredential --os-application-credential-id da8eb9b3943c452fa4183fad9d16e58c --os-application-credential-secret AUp1cJZ9ZHiUnAaPuXE8V55NFZ3Cu2Us4DQzXN0wQZIAvFQJ0cDURAy7NLzjckwfefAQsSDbiFU92JvN0cfs0A download clio-data -p runs
```

This will download:
- Characteristic, a csv containing metrics like IOPS, IAT, etc with windows split every 1m, 10m, 1h, etc. 
- Split, I/O traces split into 1 minute intervals

2. We will be using the characteristic file to get an idea of where drift might be, using a target metric. We can run a script that will produce a list of drifts like so, in this command, using the IOPS characteristic of device 1063 to find drift in 1 minute windows: 
`./r s/processing compile_and_get_drifts -o runs/exp/tencent/1063/1m -i ./runs/raw/tencent/characteristic/1063/1m/characteristic.csv -m iops`

3. You can also plot the drifts from the previous step by the following command
`./r s/processing plot_drifts -p ./runs/exp/tencent/1063/1m/iops/data -o ./runs/exp/tencent/1063/1m/iops/replay_plot/`

3. The csv will give a lot of potential drifts. We need to select a subset to replay. Set the column in to_be_picked_drifts.csv to 'y' if you want that drift replayed. Note that using 1 minute windows, replaying will take approximately ~1m too. So replaying windows from idx 100-200 will take ~100 minutes.

<<<<<<< HEAD
=======
To make a line plot of the selected_drifts, run this command

`./r line_plot_selected_drift --range-list ./runs/exp/tencent/1063/1m/iops/selected_drifts.csv --char ./runs/raw/tencent/characteristic/1063/1m/characteristic.csv --output ./runs/raw/tencent/1063/1m/iops/line_plot_selected`

>>>>>>> 5674242a
4. Replay the chunks marked by 'y' in the csv file by running. Range-list is a csv to read. This will loop through the CSV file, get the rows marked by 'y', then replay chunks from start to finish in FEMU (an SSD emulator). Data_dir should point to the folder containing files from chunks_0 to chunks_XXX.
`./r s/femu replay_list --range-list "./runs/exp/tencent/1063/1m/iops/selected_drifts.csv" --data-dir "./runs/raw/tencent/split/1063" --output "./runs/exp/tencent/1063/1m/iops/replayed" --time-split 1m`

5. Once done replaying, we can label and feature engineer everything in the replayed folder. This will output files that will be used to train our models.
`./r s/processing postprocess --input ./runs/exp/tencent/1063/1m/iops/replayed/gradual/105_117/raw --output ./runs/exp/tencent/1063/1m/iops/processed/gradual/105_117/`

Alternatively, use a training loop like so, this will feature engineer + run experiments for no retrain & always retrain for all replayed data in /incremental :
`./r s/processing experiment_loop --input runs/exp/tencent/1063/1m/iops/replayed/incremental/ --output runs/exp/tencent/1063/1m/iops/`

6. Given folder path, we can train a model like so. This trains a non-retraining model using the first chunk.
`./r s/train initial_only --data ./runs/exp/tencent/1063/1m/iops/processed/gradual/105_117/ -o ./runs/exp/tencent/1063/1m/iops/experiments/gradual/105_117/`

7. We can plot the results of the experiment 1 by 1 like so
`./r s/train plot_exp -i output/1063/iops/experiments/gradual/6350_6650 -o output/1063/iops/experiments/gradual/6350_6650/plot/`

or, run a plotting loop by giving the folder path of your experiments. The output will be in the /plot subdirectory within each experiment folder
`./r s/train plot_exp_glob -i output/1063/iops/experiments`
`./r s/train plot_exp_glob -i ./runs/exp/tencent/1063/1m/iops/experiments`

Misc:
<<<<<<< HEAD
- [Plotting concated cdf] `./r cdf_concat_from_replay_dir_glob -d /home/cc/clio/output/iops/replayed/ -o ./plot_cdf -f`
- [Rescale] `./r s/processing.sh rescale_data --input "./runs/raw/tencent/split/1063" --output "./output/iops/rescaled/1063" --metric iops --multiplier 1.2`
`./r s/processing.sh rescale_data --input "./runs/raw/tencent/split/1063" --output "./output/iops/rescaled/1063/IOPS/0.5" --metric iops --multiplier 0.5`
`./r s/processing.sh rescale_data --input "./runs/raw/tencent/split/1063" --output "./output/iops/rescaled/1063/IOPS/1.5" --metric iops --multiplier 1.5`

Rsync: `rsync -Pavrz runs/exp clio-box:/home/runs`

### Analysis

#### Tencent

See `s/raw/tencent.sh`

Download `tencent` raw data, ask William Nixon or Ray or just go directly to [SNIA](http://iotta.snia.org/traces/parallel/27917). This data is huge, so we ended up having our own processing code to help you analyzing this data.

- Count volume map: `./r s/raw/tencent count_volume_map --input <input directory that contains *.tgz> --output <output directory>`
- Count volume reduce: `./r s/raw/tencent count_volume_reduce --input <input directory from count volume map result> --output <output directory>`
- Pick volume: `./r s/raw/tencent pick_volume --input <input directory that contains *.tgz> --output <output directory> --volume <chosen volume>`
- Split (will split based on provided window and convert to replayer format): `./r s/raw/tencent split --input <input directory that contains *.tgz (preferably from pick volume)> --output <output directory --window <window>`
- Calculate characteristic: `./r s/raw/tencent calc_characteristic --input <input directory that contains *.tgz (preferably from pick volume)> --output <output directory --window <window>`
- ...
=======
- [Plotting concated cdf] ./r cdf_concat_from_replay_dir_glob -d /home/cc/clio/output/iops/replayed/ -o ./plot_cdf -f
- [Rescale] ./r s/processing.sh rescale_data --input "./runs/raw/tencent/split/1063" --output "./output/iops/rescaled/1063" --metric iops --multiplier 1.2
./r s/processing.sh rescale_data --input "./runs/raw/tencent/split/1063" --output "./output/iops/rescaled/1063/IOPS/0.5" --metric iops --multiplier 0.5
./r s/processing.sh rescale_data --input "./runs/raw/tencent/split/1063" --output "./output/iops/rescaled/1063/IOPS/1.5" --metric iops --multiplier 1.5

Rsync: rsync -Pavrz runs/exp clio-box:/home/runs
# Rayst
rsync -Pavrz 192.5.87.59:/home/cc/clio/output/1063/iops/experiments/incremental runs/exp/tencent/1063/1m/iops/experiments/

# Raystor
rsync -Pavrz 192.5.87.101:/home/cc/clio/output/1063/iops/experiments/incremental runs/exp/tencent/1063/1m/iops/experiments/

./r cdf_concat_from_replay_dir_glob -d runs/exp/tencent/1063/1m/iops/replayed -o runs/exp/tencent/1063/1m/iops/plot_cdf_100 -f --max 0.99
>>>>>>> 5674242a
<|MERGE_RESOLUTION|>--- conflicted
+++ resolved
@@ -37,23 +37,6 @@
 ```
 
 ### direnv
-<<<<<<< HEAD
-
-Download direnv https://direnv.net/docs/installation.html.
-
-### Getting started
-
-[TODO] configurable windows, currently only tested on 1m windows only, currently working on variable window period
-
-0. Setup FEMU, an SSD emulator. Run the following commands.
-- ./r s/femu setup
-- ./r s/femu compile
-- ./r s/femu download_image
-- ./r s/femu spawn
-- ./r s/femu post_vm_setup -> Disable sudo user password, login to VM. See prompt
-- ./r s/femu prepare_replayer
-
-=======
 Download direnv https://direnv.net/docs/installation.html.
 
 ### Getting started
@@ -67,7 +50,6 @@
 - ./r s/femu post_vm_setup -> Disable sudo user password, login to VM. See prompt
 - ./r s/femu prepare_replayer
 
->>>>>>> 5674242a
 1. Download /runs folder from chameleon UC object store. First, get your swift credentials by following the guide below https://chameleoncloud.readthedocs.io/en/latest/technical/cli.html#cli-rc-script. You will then have a file containing the needed credentials to execute this
 ```bash
 swift --os-auth-type v3applicationcredential --os-application-credential-id da8eb9b3943c452fa4183fad9d16e58c --os-application-credential-secret AUp1cJZ9ZHiUnAaPuXE8V55NFZ3Cu2Us4DQzXN0wQZIAvFQJ0cDURAy7NLzjckwfefAQsSDbiFU92JvN0cfs0A download clio-data -p runs
@@ -85,13 +67,10 @@
 
 3. The csv will give a lot of potential drifts. We need to select a subset to replay. Set the column in to_be_picked_drifts.csv to 'y' if you want that drift replayed. Note that using 1 minute windows, replaying will take approximately ~1m too. So replaying windows from idx 100-200 will take ~100 minutes.
 
-<<<<<<< HEAD
-=======
 To make a line plot of the selected_drifts, run this command
 
 `./r line_plot_selected_drift --range-list ./runs/exp/tencent/1063/1m/iops/selected_drifts.csv --char ./runs/raw/tencent/characteristic/1063/1m/characteristic.csv --output ./runs/raw/tencent/1063/1m/iops/line_plot_selected`
 
->>>>>>> 5674242a
 4. Replay the chunks marked by 'y' in the csv file by running. Range-list is a csv to read. This will loop through the CSV file, get the rows marked by 'y', then replay chunks from start to finish in FEMU (an SSD emulator). Data_dir should point to the folder containing files from chunks_0 to chunks_XXX.
 `./r s/femu replay_list --range-list "./runs/exp/tencent/1063/1m/iops/selected_drifts.csv" --data-dir "./runs/raw/tencent/split/1063" --output "./runs/exp/tencent/1063/1m/iops/replayed" --time-split 1m`
 
@@ -112,13 +91,20 @@
 `./r s/train plot_exp_glob -i ./runs/exp/tencent/1063/1m/iops/experiments`
 
 Misc:
-<<<<<<< HEAD
 - [Plotting concated cdf] `./r cdf_concat_from_replay_dir_glob -d /home/cc/clio/output/iops/replayed/ -o ./plot_cdf -f`
 - [Rescale] `./r s/processing.sh rescale_data --input "./runs/raw/tencent/split/1063" --output "./output/iops/rescaled/1063" --metric iops --multiplier 1.2`
 `./r s/processing.sh rescale_data --input "./runs/raw/tencent/split/1063" --output "./output/iops/rescaled/1063/IOPS/0.5" --metric iops --multiplier 0.5`
 `./r s/processing.sh rescale_data --input "./runs/raw/tencent/split/1063" --output "./output/iops/rescaled/1063/IOPS/1.5" --metric iops --multiplier 1.5`
 
 Rsync: `rsync -Pavrz runs/exp clio-box:/home/runs`
+
+# Rayst
+rsync -Pavrz 192.5.87.59:/home/cc/clio/output/1063/iops/experiments/incremental runs/exp/tencent/1063/1m/iops/experiments/
+
+# Raystor
+rsync -Pavrz 192.5.87.101:/home/cc/clio/output/1063/iops/experiments/incremental runs/exp/tencent/1063/1m/iops/experiments/
+
+./r cdf_concat_from_replay_dir_glob -d runs/exp/tencent/1063/1m/iops/replayed -o runs/exp/tencent/1063/1m/iops/plot_cdf_100 -f --max 0.99
 
 ### Analysis
 
@@ -133,19 +119,4 @@
 - Pick volume: `./r s/raw/tencent pick_volume --input <input directory that contains *.tgz> --output <output directory> --volume <chosen volume>`
 - Split (will split based on provided window and convert to replayer format): `./r s/raw/tencent split --input <input directory that contains *.tgz (preferably from pick volume)> --output <output directory --window <window>`
 - Calculate characteristic: `./r s/raw/tencent calc_characteristic --input <input directory that contains *.tgz (preferably from pick volume)> --output <output directory --window <window>`
-- ...
-=======
-- [Plotting concated cdf] ./r cdf_concat_from_replay_dir_glob -d /home/cc/clio/output/iops/replayed/ -o ./plot_cdf -f
-- [Rescale] ./r s/processing.sh rescale_data --input "./runs/raw/tencent/split/1063" --output "./output/iops/rescaled/1063" --metric iops --multiplier 1.2
-./r s/processing.sh rescale_data --input "./runs/raw/tencent/split/1063" --output "./output/iops/rescaled/1063/IOPS/0.5" --metric iops --multiplier 0.5
-./r s/processing.sh rescale_data --input "./runs/raw/tencent/split/1063" --output "./output/iops/rescaled/1063/IOPS/1.5" --metric iops --multiplier 1.5
-
-Rsync: rsync -Pavrz runs/exp clio-box:/home/runs
-# Rayst
-rsync -Pavrz 192.5.87.59:/home/cc/clio/output/1063/iops/experiments/incremental runs/exp/tencent/1063/1m/iops/experiments/
-
-# Raystor
-rsync -Pavrz 192.5.87.101:/home/cc/clio/output/1063/iops/experiments/incremental runs/exp/tencent/1063/1m/iops/experiments/
-
-./r cdf_concat_from_replay_dir_glob -d runs/exp/tencent/1063/1m/iops/replayed -o runs/exp/tencent/1063/1m/iops/plot_cdf_100 -f --max 0.99
->>>>>>> 5674242a
+- ...